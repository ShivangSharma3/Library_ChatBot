# Library ChatBot

<<<<<<< HEAD
An intelligent library chatbot using Google Gemini AI with Supabase database integration for conversation history and library resource management.
=======
A simple chatbot using Google Gemini API, built in Python. cool
>>>>>>> 57d3f7a3

## Features
- 🤖 AI-powered responses using Google Gemini 2.0 Flash
- 💾 Conversation history stored in Supabase database
- 📚 Library resource search and management
- 👤 User-specific conversation tracking
- 🔍 Context-aware responses using conversation history

## Setup

### 1. Clone the repository
```sh
git clone https://github.com/ShivangSharma3/Library_ChatBot.git
cd Library_ChatBot
```

### 2. Create and activate virtual environment
```sh
python3 -m venv .venv
source .venv/bin/activate  # On Windows: .venv\Scripts\activate
```

### 3. Install dependencies
```sh
pip install -r requirements.txt
```

### 4. Set up Supabase Database
1. Create a new project on [Supabase](https://supabase.com)
2. Go to SQL Editor and run the contents of `database_schema.sql`
3. Get your project URL and anon key from Settings > API

### 5. Configure environment variables
Create a `.env` file with:
```env
# Google Gemini API
GEMINI_API_KEY=your_gemini_api_key_here

# Supabase Configuration
SUPABASE_URL=your_supabase_project_url
SUPABASE_KEY=your_supabase_anon_key
```

### 6. Run the chatbot
```sh
# Simple version (original)
python app.py

# Enhanced version with database
python chatbot.py
```

## Database Schema

The chatbot uses two main tables:

### conversations
- Stores chat history with user messages and bot responses
- Tracks user IDs and timestamps
- Enables context-aware conversations

### library_resources
- Stores library catalog (books, resources)
- Includes title, author, ISBN, description, category, location
- Enables intelligent resource recommendations

## Usage

1. Run `python chatbot.py`
2. Enter your user ID (or use 'anonymous')
3. Start chatting! The bot will:
   - Remember your conversation history
   - Search library resources based on your queries
   - Provide contextual responses using AI

## API Endpoints (Future Enhancement)

The project can be extended with Flask/FastAPI to create REST endpoints:
- `POST /chat` - Send message and get response
- `GET /history/{user_id}` - Get conversation history
- `GET /resources` - Search library resources

## License
MIT<|MERGE_RESOLUTION|>--- conflicted
+++ resolved
@@ -1,10 +1,6 @@
 # Library ChatBot
 
-<<<<<<< HEAD
-An intelligent library chatbot using Google Gemini AI with Supabase database integration for conversation history and library resource management.
-=======
-A simple chatbot using Google Gemini API, built in Python. cool
->>>>>>> 57d3f7a3
+An intelligent library management chatbot using Google Gemini AI with Supabase database integration for comprehensive library operations.
 
 ## Features
 - 🤖 AI-powered responses using Google Gemini 2.0 Flash
